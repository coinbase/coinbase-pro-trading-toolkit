--- conflicted
+++ resolved
@@ -51,12 +51,7 @@
     "bintrees": "1.0.1",
     "ccxt": "1.10.641",
     "commander": "2.9.0",
-<<<<<<< HEAD
-    "crypto": "0.0.3",
     "gdax": "0.6.0",
-=======
-    "gdax": "https://github.com/coinbase/gdax-node.git#32360ad73517f168054585a1b0fd6ae3d7e12a77",
->>>>>>> ebb9ca67
     "limiter": "git://github.com/jhurliman/node-rate-limiter.git#58ce2fda6b5c2bc4ccb81ba3768c5b1bc06c91a5",
     "node-bittrex-api": "0.7.7",
     "pushbullet": "2.0.0",
