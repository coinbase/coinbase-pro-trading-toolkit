# GDAX Trading toolkit

[![CircleCI](https://circleci.com/gh/coinbase/gdax-tt.svg?style=svg)](https://circleci.com/gh/coinbase/gdax-tt)
<!-- ⛔️ AUTO-GENERATED-CONTENT:START (VERSIONBADGE) -->
[![npm](https://img.shields.io/badge/npm-v0.3.1-green.svg)](https://www.npmjs.com/package/gdax-trading-toolkit)
<!-- ⛔️ AUTO-GENERATED-CONTENT:END -->

Provide all the tools traders need, both professional and hobbyist alike, to create automated trading bots on the
GDAX and supported digital asset exchanges. Note: Node 7.6 or above is required.

<<<<<<< HEAD
## Getting Started
### Install Prereqs
Dependending on the OS of your machine, the specific method to install these application will vary.  With a little Google help you can figure out how to install these:
=======
Recommended:
* Node 9.4 or above
* Typescript 2.7

>>>>>>> 178fbee2

1. Node 7.6+
2. TypeScript  2.6+
3. Yarn 1.3+

### Install the Module
If you want to use the published version of the module in an existing TypeScript project:
```
yarn add gdax-trading-toolkit
```
Then go read the documentation referenced below.

### Work with a local copy of the code
If you want to more familiar with the source, or even make a contribution

#### Download the code
clone the repository to directory on your machine ($WORKSPACE_ROOT)

#### Install depedency libraries
From $WORKSPACE_ROOT
```
yarn install
``` 
#### Test
Run the test suite just to make sure...
```
yarn test
```

#### VS Code Setup
If you use Visual Studio Code the following will be helpful.

1. Create a ".vscode" subdirectory in $WORKSPACE_ROOT
2. In the .vscode directory, create a "tasks.json" file that will tell VS Code how to build the software (this assumes the TypeScript compiler is in your $PATH)
```
{
    "version": "2.0.0",
    "tasks": [
        {
            "type": "typescript",
            "label": "tsc",
            "tsconfig": "tsconfig.json",
            "problemMatcher": [
                "$tsc"
            ],
            "group": {
                "kind": "build",
                "isDefault": true
            }
        }
    ]
}
``` 
3. Create "launch.json" file that will allow you to lauch applications for debugging or run the Mocha tests in debug mode
```
{
    "version": "0.2.0",
    "configurations": [
        
        {
            "type": "node",
            "request": "launch",
            "name": "Mocha Tests",
            "program": "${workspaceFolder}/node_modules/mocha/bin/_mocha",
            "args": [
                "-u",
                "tdd",
                "--timeout",
                "999999",
                "--colors",
                "${workspaceFolder}/test"
            ],
            "internalConsoleOptions": "openOnSessionStart",
            "preLaunchTask": "tsc"
        },
        {
            "type": "node",
            "request": "launch",
            "name": "Launch Program",
            "program": "${file}",
            "stopOnEntry": false,
            "sourceMaps": true,
            "cwd": "${workspaceRoot}",
            "outFiles": [
                "${workspaceFolder}/build/**/*.js"
            ],
            "runtimeExecutable": null,
            "outputCapture" : "std",
            "preLaunchTask": "tsc"
        }
    ]
}
```

#### Run

The `src/samples` folder contains many working demo scripts showcasing different aspects of the toolkit, while the `tutorials` folder
contains running demo programs to accompany the [GTT documentation](https://coinbase.github.io/gdax-tt/).

## Documentation

The [GTT documentation](https://coinbase.github.io/gdax-tt/) contains blogs, reference material and step-by-step tutorials

# Disclaimer

This software is provided "as is", without warranty of any kind, express or
implied, including but not limited to the warranties of merchantability,
fitness for a particular purpose and non-infringement. In no event shall the
authors, copyright holders, or Coinbase Inc. be liable for any claim, damages or other
liability, whether in an action of contract, tort or otherwise, arising from,
out of or in connection with the software or the use or other dealings in the
software.

# Contributors

<!-- ⛔️ AUTO-GENERATED-CONTENT:START (CONTRIBUTORS) -->
| **Commits** | **Contributor** |  
| --- | --- |  
| 57 | [CjS77](https://github.com/CjS77) |  
| 4  | [mihar](https://github.com/mihar) |  
| 3  | [balupton](https://github.com/balupton) |  
| 2  | [kostola](https://github.com/kostola) |  
| 2  | [Ameobea](https://github.com/Ameobea) |  
| 2  | [fb55](https://github.com/fb55) |  
| 2  | [discosultan](https://github.com/discosultan) |  
| 2  | [rmm5t](https://github.com/rmm5t) |  
| 2  | [sds](https://github.com/sds) |  
| 2  | [akahan](https://github.com/akahan) |  
| 1  | [abe238](https://github.com/abe238) |  
| 1  | [EricCrosson](https://github.com/EricCrosson) |  
| 1  | [Amerzel](https://github.com/Amerzel) |  
| 1  | [maxbeatty](https://github.com/maxbeatty) |  
| 1  | [pzagor2](https://github.com/pzagor2) |  
| 1  | [atomantic](https://github.com/atomantic) |  
| 1  | [jcronq](https://github.com/jcronq) |  
| 1  | [kahmienah](https://github.com/kahmienah) |  
| 1  | [mkondel](https://github.com/mkondel) |  
| 1  | [mmkal](https://github.com/mmkal) |  

<!-- ⛔️ AUTO-GENERATED-CONTENT:END --><|MERGE_RESOLUTION|>--- conflicted
+++ resolved
@@ -8,20 +8,13 @@
 Provide all the tools traders need, both professional and hobbyist alike, to create automated trading bots on the
 GDAX and supported digital asset exchanges. Note: Node 7.6 or above is required.
 
-<<<<<<< HEAD
 ## Getting Started
 ### Install Prereqs
 Dependending on the OS of your machine, the specific method to install these application will vary.  With a little Google help you can figure out how to install these:
-=======
 Recommended:
 * Node 9.4 or above
 * Typescript 2.7
-
->>>>>>> 178fbee2
-
-1. Node 7.6+
-2. TypeScript  2.6+
-3. Yarn 1.3+
+* Yarn 1.3+
 
 ### Install the Module
 If you want to use the published version of the module in an existing TypeScript project:
