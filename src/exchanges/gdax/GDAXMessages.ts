--- conflicted
+++ resolved
@@ -106,14 +106,9 @@
 }
 
 export interface GDAXSnapshotMessage extends GDAXProductMessage {
-<<<<<<< HEAD
+    type: 'snapshot';
     bids: [string, string][]; // [ [price, size] ]
     asks: [string, string][]; // [ [price, size] ]
-=======
-    type: 'snapshot';
-    bids: string[][]; // [ [price, size] ]
-    asks: string[][]; // [ [price, size] ]
->>>>>>> e7211514
 }
 
 export interface GDAXSubscriptionRequest {
