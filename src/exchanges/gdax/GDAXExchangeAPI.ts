--- conflicted
+++ resolved
@@ -21,11 +21,7 @@
 import { Level3Order, LiveOrder } from '../../lib/Orderbook';
 import { CryptoAddress, ExchangeTransferAPI, TransferRequest, TransferResult, WithdrawalRequest } from '../ExchangeTransferAPI';
 import { AuthCallOptions, AuthHeaders, GDAXAuthConfig, GDAXConfig, GDAXHTTPError, OrderbookEndpointParams } from './GDAXInterfaces';
-<<<<<<< HEAD
-import { AuthenticatedClient, CoinbaseAccount, ProductInfo, ProductTicker, PublicClient, OrderParams, OrderResult, OrderInfo, Account } from 'gdax';
-=======
 import { Account, AuthenticatedClient, BaseOrderInfo, CoinbaseAccount, OrderInfo, OrderParams, ProductInfo, ProductTicker, PublicClient } from 'gdax';
->>>>>>> 33e39149
 import * as assert from 'assert';
 import { extractResponse, GTTError, HTTPError } from '../../lib/errors';
 import request = require('superagent');
@@ -37,7 +33,7 @@
 
 interface OrderPage {
     after: string;
-    orders: OrderResult[];
+    orders: BaseOrderInfo[];
 }
 
 interface PublicClients {
@@ -230,13 +226,8 @@
                 return Promise.reject(new GTTError('Invalid Order type: ' + order.type));
         }
         const clientMethod = side === 'buy' ? this.authClient.buy.bind(this.authClient) : this.authClient.sell.bind(this.authClient);
-<<<<<<< HEAD
-        return clientMethod(gdaxOrder).then((result: OrderResult) => {
-            return OrderResultToOrder(result);
-=======
         return clientMethod(gdaxOrder).then((result: OrderInfo) => {
             return GDAXOrderToOrder(result);
->>>>>>> 33e39149
         }).catch((err: GDAXHTTPError) => {
             return Promise.reject(new HTTPError(`Placing order on ${order.productId} failed`, extractResponse(err.response)));
         });
@@ -263,7 +254,7 @@
             return Promise.reject(new GTTError('No authentication details were given for this API'));
         }
         return this.authClient.getOrder(id).then((order: OrderInfo) => {
-            return OrderInfoToLiveOrder(order);
+            return GDAXOrderToOrder(order);
         }).catch((err: GDAXHTTPError) => {
             return Promise.reject(new HTTPError('Error loading order details on GDAX', extractResponse(err.response)));
         });
@@ -273,11 +264,11 @@
         const self = this;
         let allOrders: LiveOrder[] = [];
         const loop: (after: string) => Promise<LiveOrder[]> = (after: string) => {
-            return self.loadNextOrders(product, after).then((page: OrderPage) => {
-                const liveOrders: LiveOrder[] = page.orders.map(OrderResultToOrder);
+            return self.loadNextOrders(product, after).then((result) => {
+                const liveOrders: LiveOrder[] = result.orders.map(GDAXOrderToOrder);
                 allOrders = allOrders.concat(liveOrders);
-                if (page.after) {
-                    return loop(page.after);
+                if (result.after) {
+                    return loop(result.after);
                 } else {
                     return allOrders;
                 }
@@ -518,29 +509,6 @@
     }
 }
 
-<<<<<<< HEAD
-function OrderInfoToLiveOrder(order: OrderInfo): LiveOrder {
-    return {
-        price: Big(order.price),
-        size: Big(order.size),
-        side: order.side,
-        id: order.id,
-        time: new Date(order.created_at),
-        productId: order.product_id,
-        status: order.status,
-        extra: order
-    };
-}
-
-function OrderResultToOrder(order: OrderResult): LiveOrder {
-    const size = Big(order.size);
-    // this is actually the average price, since an order can me matched multiple times if it was a market order
-    let price: BigJS = null;
-    if (order.price) {
-        price = Big(order.price);
-    } else if (+order.executed_value > 0) {
-        price = Big(order.executed_value).div(size);
-=======
 function GDAXOrderToOrder(order: OrderInfo): LiveOrder {
     let size: BigJS;
     let price: BigJS;
@@ -553,7 +521,6 @@
         price = Big(order.price);
     } else {
         price = +order.executed_value > 0 ? Big(order.executed_value).div(size) : null;
->>>>>>> 33e39149
     }
     return {
         price: price,
