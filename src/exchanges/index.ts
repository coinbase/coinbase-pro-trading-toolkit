// Websocket feeds
export * from './ExchangeFeed';
export * from './bitfinex/BitfinexFeed';
export * from './coinbasePro/CoinbaseProFeed';
export * from './poloniex/PoloniexFeed';
export * from './bittrex/BittrexFeed';
export * from './bitmex/BitmexMarketFeed';

// REST APIs
export * from './bitfinex/BitfinexExchangeAPI';
export * from './bittrex/BittrexAPI';
export * from './ccxt';
<<<<<<< HEAD
export * from './gdax/GDAXExchangeAPI';

// Paper Trading
export * from './paper/PaperExchange';
=======
export * from './coinbasePro/CoinbaseProExchangeAPI';
>>>>>>> 4c083dd2
<|MERGE_RESOLUTION|>--- conflicted
+++ resolved
@@ -10,11 +10,7 @@
 export * from './bitfinex/BitfinexExchangeAPI';
 export * from './bittrex/BittrexAPI';
 export * from './ccxt';
-<<<<<<< HEAD
-export * from './gdax/GDAXExchangeAPI';
+export * from './coinbasePro/CoinbaseProExchangeAPI';
 
 // Paper Trading
-export * from './paper/PaperExchange';
-=======
-export * from './coinbasePro/CoinbaseProExchangeAPI';
->>>>>>> 4c083dd2
+export * from './paper/PaperExchange';