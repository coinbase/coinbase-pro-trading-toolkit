--- conflicted
+++ resolved
@@ -74,11 +74,7 @@
  */
 export class MessageQueue extends Duplex {
     private logger: Logger;
-<<<<<<< HEAD
-    private messages: RBTree<SequencedMessage>;
-=======
-    private readonly messages: RBTree<OrderbookMessage>;
->>>>>>> a26436f7
+    private readonly messages: RBTree<SequencedMessage>;
     private targetQueueLength: number;
     private lastSequence: number;
     private productId: string;
