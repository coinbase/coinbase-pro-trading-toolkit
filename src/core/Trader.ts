--- conflicted
+++ resolved
@@ -118,7 +118,6 @@
         this._fitOrders = value;
     }
 
-<<<<<<< HEAD
     /**
      * Call this method with details of the order you would like the trader to place with the exchange.
      * The events Trader.place-order-failed or Trader.order-placed will be asynchrounously emitted whenever you call this method
@@ -131,35 +130,8 @@
 
     submitCancelOrderRequest(order: CancelOrderRequestMessage) {
         this.executeMessage(order);
-=======
-    placeOrder(req: PlaceOrderMessage): Promise<LiveOrder> {
-        if (this.fitOrders) {
-            req.size = req.size ? Big(req.size).round(this.sizePrecision, 1).toString() : undefined;
-            req.funds = req.funds ? Big(req.funds).round(this.pricePrecision, 1).toString() : undefined;
-            req.price = Big(req.price).round(this.pricePrecision, 2).toString();
-        }
-        return this.api.placeOrder(req).then((order: LiveOrder) => {
-            if (req.orderType !== 'market') {
-                this.myBook.add(order);
-            } else {
-                this.unfilledMarketOrders.add(order.id);
-            }
-            return order;
-        }).catch((err: StreamError) => {
-            // Errors can fail if they're too precise, too small, or the API is down
-            // We pass the message along, but let the user decide what to do
-            // We also have to wrap this call in a setImmediate; else any errors in the event handler will get thrown from here and lead to an unhandledRejection
-            this.emitMessageAsync('Trader.place-order-failed', err.asMessage());
-            return null;
-        });
-    }
-
-    cancelOrder(orderId: string): Promise<string> {
-        // To avoid race conditions, we only actually remove the order
-        // when the tradeFinalized message arrives.
-        return this.api.cancelOrder(orderId);
->>>>>>> bbf8e5b1
-    }
+    }
+
     /**
      * Clears out in-memory orderbook of orders, doesn't actually communicate with the exchange
      * and send cancel order.
@@ -212,17 +184,12 @@
         });
     }
 
-<<<<<<< HEAD
     /**
      * This will be called whenever a message is received from the stream.
      * @param msg 
      */
-    executeMessage(msg: StreamMessage) {
-        if (!isStreamMessage(msg)) {
-=======
-    executeMessage(msg: any) {
+    executeMessage(msg: CancelAllOrdersRequestMessage | CancelMyOrdersRequestMessage | StreamMessage) {
         if (!isTraderStreamMessage(msg)) {
->>>>>>> bbf8e5b1
             return;
         }
         switch (msg.type) {
