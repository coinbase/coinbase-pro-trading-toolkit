/***************************************************************************************************************************
 * @license                                                                                                                *
 * Copyright 2017 Coinbase, Inc.                                                                                           *
 *                                                                                                                         *
 * Licensed under the Apache License, Version 2.0 (the "License"); you may not use this file except in compliance          *
 * with the License. You may obtain a copy of the License at                                                               *
 *                                                                                                                         *
 * http://www.apache.org/licenses/LICENSE-2.0                                                                              *
 *                                                                                                                         *
 * Unless required by applicable law or agreed to in writing, software distributed under the License is distributed on     *
 * an "AS IS" BASIS, WITHOUT WARRANTIES OR CONDITIONS OF ANY KIND, either express or implied. See the                      *
 * License for the specific language governing permissions and limitations under the License.                              *
 ***************************************************************************************************************************/

import { Readable, Writable } from 'stream';
import { Logger } from '../utils/Logger';
import { AuthenticatedExchangeAPI } from '../exchanges/AuthenticatedExchangeAPI';
import { AggregatedLevelWithOrders, BookBuilder } from '../lib/BookBuilder';
import { Level3Order, LiveOrder, OrderbookState } from '../lib/Orderbook';
import {
    CancelOrderRequestMessage,
    CancelOrdersAtPriceRequestMessage,
    isStreamMessage,
    MyOrderPlacedMessage,
    PlaceOrderMessage,
    StreamMessage,
    TradeExecutedMessage,
    TradeFinalizedMessage
} from './Messages';
import { OrderbookDiff } from '../lib/OrderbookDiff';
import { Big, BigJS } from '../lib/types';
import { BulkCancelResult, bulkCancelWithRateLimit } from '../lib/bulkOrderUtils';
import { RateLimiter as Limiter } from 'limiter';

/**
 * Configuration interface for the Trader class.
 *
 * If `fitOrders` is set the incoming `placeTrade` messages will be modified to satisfy the `sizePrecision` and `pricePrecision` constraints by ROUNDING TOWARDS ZERO for
 * both size. Price is rounded towards zero for buys and away from zero for sells.
 */
export interface TraderConfig {
    logger: Logger;
    exchangeAPI: AuthenticatedExchangeAPI;
    productId: string;
    fitOrders: boolean;
    rateLimit: number;
    messageFeed?: Readable; // HIGHLY recommended. The (authenticated) message feed to listen for results of trades and order commands
    sizePrecision?: number;
    pricePrecision?: number;
}

/**
 * The Trader class places orders on your behalf. The commands for placing the trades can either come from an attached
 * stream, or directly via the API.
 *
 * One should have an *authenticated* feed piped into Trader so that it can keep track of the state of its own orderbook.
 * Failing this, it is trading 'blind' and will have to rely on REST requests to update the state of the book.
 *
 * Emitted messages:
 *   Trader.outOfSyncWarning - The internal order pool and what's actually on the exchange may be out of sync
 *   Trader.trade-finalized - An order is complete (done); either cancelled or filled
 *   Trader.my-orders-cancelled - A call to cancel all orders in this orderbook has completed
 *   Trader.all-orders-cancelled - A call to cancel ALL of the user's orders (including those placed elsewhere) has been completed
 *   Trader.order-placed - Emitted after an order has been successfully placed
 *   Trader.external-order-placement - An order was placed on my behalf, but not by this Trader instance
 *   Trader.order-cancelled - Emitted after an order has been cancelled (but not yet finalized)
 *   Trader.trade-executed - emitted after a trade has been executed against my limit order
 *   Trader.place-order-failed - A REST order request returned with an error
 *   Trader.cancel-order-failed - A Cancel request returned with an error status
 */
export class Trader extends Writable {
    private lastSequence: number;
    private messageFeed: Readable;
    private _productId: string;
    private logger: Logger;
    private myBook: BookBuilder;
    private api: AuthenticatedExchangeAPI;
    private _fitOrders: boolean = true;
    private sizePrecision: number;
    private pricePrecision: number;
    private rateLimiter: Limiter;
    private _rateLimit: number;

    constructor(config: TraderConfig) {
        super({ objectMode: true, highWaterMark: 1024 });
        this.api = config.exchangeAPI;
        this.logger = config.logger;
        this.myBook = new BookBuilder(this.logger);
        this._productId = config.productId;
        this.sizePrecision = config.sizePrecision || 2;
        this.pricePrecision = config.pricePrecision || 2;
        this.rateLimit = config.rateLimit;
        this.messageFeed = config.messageFeed;
        if (this.messageFeed) {
            this.lastSequence = 0;
            this.listenToFeed();
        } else {
            this.log('warn', 'You have not provided a message feed to this Trader instance. This means that it will not get any feedback about results of orders placed.');
        }
        if (!this.api) {
            throw new Error('Trader cannot work without an exchange interface using valid credentials. Have you set the necessary ENVARS?');
        }
    }

    get productId(): string {
        return this._productId;
    }

    get fitOrders(): boolean {
        return this._fitOrders;
    }

    set fitOrders(value: boolean) {
        this._fitOrders = value;
    }

    get orderBook(): BookBuilder {
        return this.myBook;
    }

    get rateLimit(): number {
        return this._rateLimit;
    }

    set rateLimit(value: number) {
        this._rateLimit = value;
        this.rateLimiter = new Limiter(value, 1000);
    }

    log(level: string, message: string, meta?: any) {
        if (!this.logger) {
            return;
        }
        this.logger.log(level, message, meta);
    }

    /**
     * Place a new order request. If successful, the method resolves with the details of the newly placed order.
     * If the order placement fails, the promise resolves with null, and a `Trader.place-order-failed` message is emitted.
     */
    placeOrder(req: PlaceOrderMessage): Promise<LiveOrder> {
        if (this.fitOrders) {
<<<<<<< HEAD
            req.size = Big(req.size).round(this.sizePrecision, 1).toString();
            const rm = req.side === 'buy' ? 1 : 0; // round down for buys, round up for sells
            req.price = Big(req.price).round(this.pricePrecision, rm).toString();
=======
            req.size = req.size ? Big(req.size).round(this.sizePrecision, 1).toString() : undefined;
            req.funds = req.funds ? Big(req.funds).round(this.pricePrecision, 1).toString() : undefined;
            req.price = Big(req.price).round(this.pricePrecision, 2).toString();
>>>>>>> 5761b858
        }
        return this.removeToken<LiveOrder>(() => {
            this.log('debug', 'Placing new order request', req);
            return this.api.placeOrder(req);
        }).then((order: LiveOrder) => {
            if (order) {
                this.myBook.add(order);
            } else {
                this.emit('Trader.place-order-failed', order);
            }
            return order;
        }).catch((err: Error) => {
            // Errors can fail if they're too precise, too small, or the API is down
            // We pass the message along, but let the user decide what to do
            this.emit('Trader.place-order-failed', err.message);
            return Promise.resolve(null);
        });
    }

    /**
     * Request an order cancellation. The request resolves with the order Id if the request placement was successful. The cancellation confirmation will only come later
     * in a TradeFinalized message.
     * If an error occurs, a Trader.cancel-order-failed message is emitted.
     * The orderInfo argument is optional and is only for informational purposes.
     */
    cancelOrder(orderId: string, orderInfo?: Level3Order): Promise<string> {
        return this.removeToken<string>(() => {
            return this.api.cancelOrder(orderId);
        }).then((id: string) => {
            // To avoid race conditions, we only actually remove the order when the tradeFinalized message arrives
            return id;
        }).catch((err: Error) => {
            this.emit('Trader.cancel-order-failed', { id: orderId, order: orderInfo, error: err });
            return Promise.reject(err);
        });
    }

    cancelMyOrders(): Promise<BulkCancelResult> {
        if (!this.myBook.orderPool) {
            return Promise.resolve({ cancelled: [], failed: [] });
        }
        const orderIds = Object.keys(this.myBook.orderPool);
        return bulkCancelWithRateLimit(this.api, orderIds, this._rateLimit);
    }

    /**
     * Cancel all, and we mean ALL orders (even those not placed by this Trader). To cancel only the messages
     * listed in the in-memory orderbook, use `cancelMyOrders`
     */
    cancelAllOrders(): Promise<string[]> {
        return this.api.cancelAllOrders(null).then((ids: string[]) => {
            this.myBook.clear();
            this.emit('Trader.all-orders-cancelled', ids);
            return ids;
        }, (err: Error) => {
            this.emit('Trader.cancel-order-failed', err);
            return [];
        });
    }

    /**
     * Request to cancel all orders at the given price level. Resolves to an array of IDs that were cancelled, or else the promise is rejected.
     * Emitted messages:
     *   Trader.order-cancelled (possibly multiple)
     *   Trader.cancel-order-failed (zero or more)
     */
    cancelOrdersAtPrice(side: string, productId: string, price: string): Promise<BulkCancelResult> {
        if (!['buy', 'sell'].includes(side)) {
            return Promise.reject(new Error('Invalid side provided to Trader.cancelOrdersAtPrice: ' + side));
        }
        if (!productId) {
            return Promise.reject(new Error('productId must be provided to Trader.cancelOrdersAtPrice'));
        }
        if (productId !== this.productId) {
            this.log('warn', 'A cancelOrdersAtPrice request was received for a different productId. This might be fine, but there is nothing for this Trader to do here');
            return Promise.resolve({ cancelled: [], failed: [] });
        }
        return this.removeToken<BulkCancelResult>(() => {
            const level: AggregatedLevelWithOrders = this.myBook.getLevel(side, Big(price));
            if (!level) {
                return Promise.resolve({ cancelled: [], failed: [] });
            }
            const orderIds: string[] = level.orders.map((order) => order.id);
            return bulkCancelWithRateLimit(this.api, orderIds, this._rateLimit);
        });
    }

    state(): OrderbookState {
        return this.myBook.state();
    }

    /**
     * Compare the state of the in-memory orderbook with the one returned from a REST query of all my orders. The
     * result is an `OrderbookState` object that represents the diff between the two states. Negative sizes represent
     * orders in-memory that don't exist on the book and positive ones are vice versa
     */
    checkState(): Promise<OrderbookState> {
        return this.api.loadAllOrders(this.productId).then((actualOrders: LiveOrder[]) => {
            const book = new BookBuilder(this.logger);
            actualOrders.forEach((order: LiveOrder) => {
                book.add(order);
            });
            const diff = OrderbookDiff.compareByOrder(this.myBook, book);
            return Promise.resolve(diff);
        });
    }

    executeMessage(msg: StreamMessage) {
        if (!isStreamMessage(msg)) {
            return;
        }
        setImmediate(() => {
            switch (msg.type) {
                case 'placeOrder':
                    this.handleOrderRequest(msg as PlaceOrderMessage);
                    break;
                case 'cancelOrder':
                    this.handleCancelOrder(msg as CancelOrderRequestMessage);
                    break;
                case 'cancelAllOrders':
                    this.cancelAllOrders();
                    break;
                case 'cancelMyOrders':
                    this.cancelMyOrders();
                    break;
                case 'tradeExecuted':
                    this.handleTradeExecutedMessage(msg as TradeExecutedMessage);
                    break;
                case 'tradeFinalized':
                    this.handleTradeFinalized(msg as TradeFinalizedMessage);
                    break;
                case 'myOrderPlaced':
                    this.handleOrderPlacedConfirmation(msg as MyOrderPlacedMessage);
                    break;
                case 'cancelOrdersAtPrice':
                    this.handleCancelOrdersAtPrice(msg as CancelOrdersAtPriceRequestMessage);
                    break;
            }
        });
    }

    _write(msg: any, encoding: string, callback: (err?: Error) => any): void {
        this.executeMessage(msg);
        callback();
    }

    private listenToFeed() {
        this.messageFeed.on('data', (msg: StreamMessage) => {
            if ((msg as any).sourceSequence && (msg as any).sourceSequence <= this.lastSequence) {
                return;
            }
            if (['tradeExecuted', 'tradeFinalized', 'myOrderPlaced'].includes(msg.type)) {
                try {
                    this.executeMessage(msg);
                } catch (err) {
                    this.log('error', 'Error executing message from WS feed', err);
                }
                this.lastSequence = (msg as any).sourceSequence || 0;
            }
        });
    }

    private handleOrderRequest(request: PlaceOrderMessage) {
        if (request.productId !== this._productId) {
            return;
        }
        this.placeOrder(request).then((result: LiveOrder) => {
            if (result) {
                this.emit('Trader.order-placed', result);
            }
        }).catch((err: Error) => {
            this.log('error', 'A likely bug in the client code resulted in an error', { at: 'handleOrderRequest', error: err });
        });
    }

    private handleCancelOrder(request: CancelOrderRequestMessage) {
        this.cancelOrder(request.orderId).then((result: string) => {
            return this.emit('Trader.order-cancelled', request);
        }, (err: Error) => {
            this.emit('Trader.cancel-order-failed', err);
        }).catch((err: Error) => {
            this.log('error', 'A likely bug in the client code resulted in an error', { at: 'handleCancelOrder', error: err });
        });
    }

    private handleTradeExecutedMessage(msg: TradeExecutedMessage) {
        this.emit('Trader.trade-executed', msg);
        if (msg.orderType !== 'limit') {
            return;
        }
        const order: Level3Order = this.myBook.getOrder(msg.orderId);
        if (!order) {
            this.log('warn', 'Traded order not in my book', msg);
            this.emit('Trader.outOfSyncWarning', 'Traded order not in my book');
            return;
        }
        let newSize: BigJS;
        if (msg.tradeSize) {
            newSize = order.size.minus(msg.tradeSize);
        } else {
            newSize = Big(msg.remainingSize);
        }
        this.myBook.modify(order.id, newSize);
    }

    private handleTradeFinalized(msg: TradeFinalizedMessage) {
        const id: string = msg.orderId;
        const order: Level3Order = this.myBook.remove(id);
        if (!order) {
            this.log('warn', 'Trader: Cancelled order not in my book', id);
            this.emit('Trader.outOfSyncWarning', 'Cancelled order not in my book');
            return;
        }
        this.emit('Trader.trade-finalized', msg);
    }

    /**
     *  We should just confirm that we have the order, since we added when we placed it.
     *  Otherwise this Trader didn't place the order (or somehow missed the callback), but we should add
     *  it to our memory book anyway otherwise it will go out of sync
     */
    private handleOrderPlacedConfirmation(msg: MyOrderPlacedMessage) {
        const orderId = msg.orderId;
        if (this.myBook.getOrder(orderId)) {
            this.log('debug', 'Order confirmed', msg);
            return;
        }
        const order: Level3Order = {
            id: orderId,
            price: Big(msg.price),
            side: msg.side,
            size: Big(msg.size)
        };
        this.myBook.add(order);
        this.emit('Trader.external-order-placement', msg);
    }

    /**
     * Cancel all orders at a given price level. Useful for modules that don't know (or care about) individual orderIDs,
     * or aren't interested in the fact that multiple orders may exist at a given level.
     */
    private handleCancelOrdersAtPrice(msg: CancelOrdersAtPriceRequestMessage) {
        this.cancelOrdersAtPrice(msg.side, msg.productId, msg.price).catch((err: Error) => {
            // The failed message events will already have been emitted, so just log and carry on
            this.log('warn', 'Could not fulfil CancelOrdersAtPriceRequestMessage', { message: msg, error: err });
        });
    }

    private removeToken<T>(fn: () => Promise<T>): Promise<T> {
        return new Promise((resolve, reject) => {
            this.rateLimiter.removeTokens(1, (err: Error) => {
                if (err) {
                    return reject(err);
                }
                return resolve(fn());
            });
        });
    }
}<|MERGE_RESOLUTION|>--- conflicted
+++ resolved
@@ -140,15 +140,9 @@
      */
     placeOrder(req: PlaceOrderMessage): Promise<LiveOrder> {
         if (this.fitOrders) {
-<<<<<<< HEAD
-            req.size = Big(req.size).round(this.sizePrecision, 1).toString();
-            const rm = req.side === 'buy' ? 1 : 0; // round down for buys, round up for sells
-            req.price = Big(req.price).round(this.pricePrecision, rm).toString();
-=======
             req.size = req.size ? Big(req.size).round(this.sizePrecision, 1).toString() : undefined;
             req.funds = req.funds ? Big(req.funds).round(this.pricePrecision, 1).toString() : undefined;
             req.price = Big(req.price).round(this.pricePrecision, 2).toString();
->>>>>>> 5761b858
         }
         return this.removeToken<LiveOrder>(() => {
             this.log('debug', 'Placing new order request', req);
