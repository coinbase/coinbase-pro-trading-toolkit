/***************************************************************************************************************************
 * @license                                                                                                                *
 * Copyright 2017 Coinbase, Inc.                                                                                           *
 *                                                                                                                         *
 * Licensed under the Apache License, Version 2.0 (the "License"); you may not use this file except in compliance          *
 * with the License. You may obtain a copy of the License at                                                               *
 *                                                                                                                         *
 * http://www.apache.org/licenses/LICENSE-2.0                                                                              *
 *                                                                                                                         *
 * Unless required by applicable law or agreed to in writing, software distributed under the License is distributed on     *
 * an "AS IS" BASIS, WITHOUT WARRANTIES OR CONDITIONS OF ANY KIND, either express or implied. See the                      *
 * License for the specific language governing permissions and limitations under the License.                              *
 ***************************************************************************************************************************/

<<<<<<< HEAD
import { AbstractMessageTransform,
         MessageTransformConfig } from '../lib/AbstractMessageTransform';
=======
import { AbstractMessageTransform, MessageTransformConfig } from '../lib/AbstractMessageTransform';
import { StreamMessage } from '../core/Messages';
>>>>>>> 6c2cbcc9

export interface ProductFilterConfig extends MessageTransformConfig {
    productId: string;
}

/**
 * Filters out any messages that don't have the configured product_id
 */
export class ProductFilter extends AbstractMessageTransform {
    public productId: string;

    constructor(config: ProductFilterConfig) {
        super(config);
        this.productId = config.productId;
    }

    transformMessage(msg: StreamMessage): StreamMessage {
        if (!msg || !(msg as any).productId || (msg as any).productId !== this.productId) {
            return null;
        }
        return msg;
    }
}<|MERGE_RESOLUTION|>--- conflicted
+++ resolved
@@ -12,13 +12,9 @@
  * License for the specific language governing permissions and limitations under the License.                              *
  ***************************************************************************************************************************/
 
-<<<<<<< HEAD
 import { AbstractMessageTransform,
          MessageTransformConfig } from '../lib/AbstractMessageTransform';
-=======
-import { AbstractMessageTransform, MessageTransformConfig } from '../lib/AbstractMessageTransform';
 import { StreamMessage } from '../core/Messages';
->>>>>>> 6c2cbcc9
 
 export interface ProductFilterConfig extends MessageTransformConfig {
     productId: string;
