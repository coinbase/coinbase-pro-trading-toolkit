/***************************************************************************************************************************
 * @license                                                                                                                *
 * Copyright 2017 Coinbase, Inc.                                                                                           *
 *                                                                                                                         *
 * Licensed under the Apache License, Version 2.0 (the "License"); you may not use this file except in compliance          *
 * with the License. You may obtain a copy of the License at                                                               *
 *                                                                                                                         *
 * http://www.apache.org/licenses/LICENSE-2.0                                                                              *
 *                                                                                                                         *
 * Unless required by applicable law or agreed to in writing, software distributed under the License is distributed on     *
 * an "AS IS" BASIS, WITHOUT WARRANTIES OR CONDITIONS OF ANY KIND, either express or implied. See the                      *
 * License for the specific language governing permissions and limitations under the License.                              *
 ***************************************************************************************************************************/

<<<<<<< HEAD
import { BaseOrderMessage, ChangedOrderMessage, isBaseOrderMessage, isStreamMessage, NewOrderMessage, StreamMessage } from './Messages';
=======
import { BaseOrderMessage,
         ChangedOrderMessage,
         isOrderMessage,
         isStreamMessage,
         NewOrderMessage,
         StreamMessage } from './Messages';
>>>>>>> 66a5093f
import { RBTree } from 'bintrees';
import { Duplex } from 'stream';
import { MessageTransformConfig } from '../lib/AbstractMessageTransform';
import { Big } from '../lib/types';
import assert = require('assert');

export interface HFTFilterConfig extends MessageTransformConfig {
    targetQueueLength: number;
}

export interface HFTFilterStats {
    backlog: number;
    skippedMessages: number;
    tradesSkipped: number;
}

/**
 * Filters the raw WS message stream by batching messages and auto-cancelling zero-effect trades.
 *
 * If you read from this stream in 'push' mode, i.e. by attaching a `data` listener to it, then each message will
 * be emitted more/less  instantaneously, and so the filtering mechanism won't have time to catch HFTs. The
 * way you probably want to use this stream is to always have it paused and call `read` when you want the
 * next message (perhaps every n ms). This way, there's maximum opportunity to pre-filter zero-effect trades; and
 * re-order any messages that may have arrived out of order
 */
export class HFTFilter extends Duplex {
    private messages: RBTree<StreamMessage>;
    private messagesById: { [id: string]: BaseOrderMessage };
    private skippedMessages: number = 0;
    private tradesSkipped: number = 0;
    private targetQueueLength: number;

    constructor(config: HFTFilterConfig) {
        super({ readableObjectMode: true, writableObjectMode: true });
        this.targetQueueLength = config.targetQueueLength;
        this.clearQueue();
    }

    getStats(): HFTFilterStats {
        const numUnprocessedMessages = this.messages.size;
        const stats = {
            backlog: numUnprocessedMessages,
            skippedMessages: this.skippedMessages,
            tradesSkipped: this.tradesSkipped
        };
        this.skippedMessages = 0;
        this.tradesSkipped = 0;
        return stats;
    }

    get queueLength(): number {
        return this.messages.size;
    }

    get numSkippedMessages() {
        return this.skippedMessages;
    }

    read(size?: number): StreamMessage {
        return super.read(size) as StreamMessage;
    }

    /**
     * Add the message to the queue
     */
    addMessage(message: StreamMessage): boolean {
        if (isBaseOrderMessage(message)) {
            this.messagesById[message.orderId] = message;
        }
        this.messages.insert(message);
        return true;
    }

    processDoneMessage(done: BaseOrderMessage): boolean {
        // If the open order is not already in the queue, add it.
        const message: BaseOrderMessage = this.messagesById[done.orderId];
        if (!message) {
            this.addMessage(done);
            return true;
        }
        // Otherwise, we can remove both the open and done messages. Efficiency!
        this.messages.remove(message);
        delete this.messagesById[message.orderId];
        this.tradesSkipped++;
        this.skippedMessages += 2;
        return false;
    }

    processChangeMessage(change: ChangedOrderMessage): boolean {
        if (!change.newSize && !change.changedAmount) {
            return false;
        }
        // If the open message for this change message hasn't been seen before, treat this as an open message
        const message = this.messagesById[change.orderId] as NewOrderMessage;
        if (!message && change.newSize) {
            const updatedMessage: NewOrderMessage = {
                type: 'newOrder',
                sequence: change.sequence,
                productId: change.productId,
                time: change.time,
                orderId: change.orderId,
                side: change.side,
                price: change.price,
                size: change.newSize
            };
            return this.addMessage(updatedMessage);
        }
        if (!message) {
            return false;
        }
        // Otherwise, update the order
        message.size = change.newSize || Big(message.size).plus(change.changedAmount).toString();
        this.skippedMessages++;
        return false;
    }

    pop() {
        const queueLength = this.queueLength;
        if (queueLength <= this.targetQueueLength) {
            return null;
        }
        const node = this.messages.min();
        if (node) {
            assert(this.messages.remove(node));
            if (isBaseOrderMessage(node)) {
                delete this.messagesById[node.orderId];
            }
        }
        return node;
    }

    clearQueue() {
        this.messagesById = {};
        this.skippedMessages = 0;
        this.tradesSkipped = 0;
        this.messages = new RBTree<BaseOrderMessage>((a: BaseOrderMessage, b: BaseOrderMessage) => {
            return a.sequence - b.sequence;
        });
    }

    _read() {
        /* The rules regarding readable streams are:
         - You have to call `push` to keep the stream alive.
         - Pushing 'null' ends the stream
         Therefore, if there are no messages, and _read() is called, we delay for pollInterval ms, and then try again
         */
        let more: boolean;
        do {
            const nextMessage = this.pop();
            if (!nextMessage) {
                return;
            }
            more = this.push(nextMessage);
        } while (more);
    }

    /**
     * If this stream has another stream piped into it, we just pass the data into the READABLE stream's filter
     */
    _write(chunk: any, encoding: string, callback: (err: Error) => void) {
        if (typeof chunk === 'object' && isStreamMessage(chunk)) {
            this.filterMessage(chunk as StreamMessage);
            return callback(null);
        }
        // Maybe the messages have been serialised as strings
        const data = chunk.toString ? chunk.toString() : chunk;
        let err: Error;
        try {
            const message = JSON.parse(data);
            if (isStreamMessage(message)) {
                this.filterMessage(message as StreamMessage);
                return callback(null);
            }
        } catch (e) {
            err = new Error('Invalid GDAX websocket message');
            (err as any).data = data;
            return callback(err);
        }
        err = new Error('Invalid data written to FilteredMessageStream');
        (err as any).data = chunk;
        return callback(err);
    }

    /**
     * Returns true if the message Queue has lengthened
     */
    protected filterMessage(message: StreamMessage): boolean {
        switch (message.type) {
            case 'newOrder':
                return this.addMessage(message as BaseOrderMessage);
            case 'orderDone':
                return this.processDoneMessage(message as BaseOrderMessage);
            case 'changedOrder':
                return this.processChangeMessage(message as ChangedOrderMessage);
            default:
                return this.passThrough(message);
        }
    }

    /**
     * Simply passes the message onto the output stream
     */
    protected passThrough(message: StreamMessage): boolean {
        this.push(message);
        return true;
    }
}<|MERGE_RESOLUTION|>--- conflicted
+++ resolved
@@ -12,16 +12,12 @@
  * License for the specific language governing permissions and limitations under the License.                              *
  ***************************************************************************************************************************/
 
-<<<<<<< HEAD
-import { BaseOrderMessage, ChangedOrderMessage, isBaseOrderMessage, isStreamMessage, NewOrderMessage, StreamMessage } from './Messages';
-=======
 import { BaseOrderMessage,
          ChangedOrderMessage,
-         isOrderMessage,
+         isBaseOrderMessage,
          isStreamMessage,
          NewOrderMessage,
          StreamMessage } from './Messages';
->>>>>>> 66a5093f
 import { RBTree } from 'bintrees';
 import { Duplex } from 'stream';
 import { MessageTransformConfig } from '../lib/AbstractMessageTransform';
